--- conflicted
+++ resolved
@@ -30,11 +30,7 @@
     "dependencies": {
         "@zenstackhq/language": "workspace:*",
         "@zenstackhq/sdk": "workspace:*",
-<<<<<<< HEAD
-=======
         "@zenstackhq/common-helpers": "workspace:*",
-        "async-exit-hook": "^2.0.1",
->>>>>>> df9f318e
         "colors": "1.4.0",
         "commander": "^8.3.0",
         "langium": "catalog:",
